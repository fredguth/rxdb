"use strict";

var _interopRequireDefault = require("@babel/runtime/helpers/interopRequireDefault");

Object.defineProperty(exports, "__esModule", {
  value: true
});
exports.syncGraphQL = syncGraphQL;
exports["default"] = exports.prototypes = exports.rxdb = exports.RxGraphQLReplicationState = void 0;

var _regenerator = _interopRequireDefault(require("@babel/runtime/regenerator"));

var _asyncToGenerator2 = _interopRequireDefault(require("@babel/runtime/helpers/asyncToGenerator"));

var _rxjs = require("rxjs");

var _operators = require("rxjs/operators");

var _graphqlClient = _interopRequireDefault(require("graphql-client"));

var _util = require("../../util");

var _core = _interopRequireDefault(require("../../core"));

var _helper = require("./helper");

var _crawlingCheckpoint = require("./crawling-checkpoint");

var _watchForChanges = _interopRequireDefault(require("../watch-for-changes"));

var _leaderElection = _interopRequireDefault(require("../leader-election"));

var _rxChangeEvent = require("../../rx-change-event");

/**
 * this plugin adds the RxCollection.syncGraphQl()-function to rxdb
 * you can use it to sync collections with remote graphql endpoint
 */
_core["default"].plugin(_leaderElection["default"]);
/**
 * add the watch-for-changes-plugin
 * so pouchdb will emit events when something gets written to it
 */


_core["default"].plugin(_watchForChanges["default"]);

var RxGraphQLReplicationState = /*#__PURE__*/function () {
  function RxGraphQLReplicationState(collection, url, headers, pull, push, deletedFlag, live, liveInterval, retryTime) {
    this._subjects = {
      recieved: new _rxjs.Subject(),
      // all documents that are recieved from the endpoint
      send: new _rxjs.Subject(),
      // all documents that are send to the endpoint
      error: new _rxjs.Subject(),
      // all errors that are revieced from the endpoint, emits new Error() objects
      canceled: new _rxjs.BehaviorSubject(false),
      // true when the replication was canceled
      active: new _rxjs.BehaviorSubject(false),
      // true when something is running, false when not
      initialReplicationComplete: new _rxjs.BehaviorSubject(false) // true the initial replication-cycle is over

    };
    this._runningPromise = Promise.resolve();
    this._subs = [];
    this._runQueueCount = 0;
    this.initialReplicationComplete$ = undefined;
    this.recieved$ = undefined;
    this.send$ = undefined;
    this.error$ = undefined;
    this.canceled$ = undefined;
    this.active$ = undefined;
    this.collection = collection;
    this.pull = pull;
    this.push = push;
    this.deletedFlag = deletedFlag;
    this.live = live;
    this.liveInterval = liveInterval;
    this.retryTime = retryTime;
    this.client = (0, _graphqlClient["default"])({
      url: url,
      headers: headers
    });
    this.endpointHash = (0, _util.hash)(url);

    this._prepare();
  }

  var _proto = RxGraphQLReplicationState.prototype;

  /**
   * things that are more complex to not belong into the constructor
   */
  _proto._prepare = function _prepare() {
    var _this = this;

    // stop sync when collection gets destroyed
    this.collection.onDestroy.then(function () {
      _this.cancel();
    }); // create getters for the observables

    Object.keys(this._subjects).forEach(function (key) {
      Object.defineProperty(_this, key + '$', {
        get: function get() {
          return this._subjects[key].asObservable();
        }
      });
    });
  };

  _proto.isStopped = function isStopped() {
    if (!this.live && this._subjects.initialReplicationComplete['_value']) return true;
    if (this._subjects.canceled['_value']) return true;else return false;
  };

  _proto.awaitInitialReplication = function awaitInitialReplication() {
    return this.initialReplicationComplete$.pipe((0, _operators.filter)(function (v) {
      return v === true;
    }), (0, _operators.first)()).toPromise();
  } // ensures this._run() does not run in parallel
  ;

  _proto.run =
  /*#__PURE__*/
  function () {
    var _run2 = (0, _asyncToGenerator2["default"])( /*#__PURE__*/_regenerator["default"].mark(function _callee2() {
      var _this2 = this;

      return _regenerator["default"].wrap(function _callee2$(_context2) {
        while (1) {
          switch (_context2.prev = _context2.next) {
            case 0:
              if (!this.isStopped()) {
                _context2.next = 2;
                break;
              }

              return _context2.abrupt("return");

            case 2:
              if (!(this._runQueueCount > 2)) {
                _context2.next = 4;
                break;
              }

              return _context2.abrupt("return", this._runningPromise);

            case 4:
              this._runQueueCount++;
              this._runningPromise = this._runningPromise.then( /*#__PURE__*/(0, _asyncToGenerator2["default"])( /*#__PURE__*/_regenerator["default"].mark(function _callee() {
                var willRetry;
                return _regenerator["default"].wrap(function _callee$(_context) {
                  while (1) {
                    switch (_context.prev = _context.next) {
                      case 0:
                        _this2._subjects.active.next(true);

                        _context.next = 3;
                        return _this2._run();

                      case 3:
                        willRetry = _context.sent;

                        _this2._subjects.active.next(false);

                        if (!willRetry && _this2._subjects.initialReplicationComplete['_value'] === false) _this2._subjects.initialReplicationComplete.next(true);
                        _this2._runQueueCount--;

                      case 7:
                      case "end":
                        return _context.stop();
                    }
                  }
                }, _callee);
              })));
              return _context2.abrupt("return", this._runningPromise);

            case 7:
            case "end":
              return _context2.stop();
          }
        }
      }, _callee2, this);
    }));

    function run() {
      return _run2.apply(this, arguments);
    }

    return run;
  }();

  _proto._run = /*#__PURE__*/function () {
    var _run3 = (0, _asyncToGenerator2["default"])( /*#__PURE__*/_regenerator["default"].mark(function _callee3() {
      var _this3 = this;

      var willRetry, ok, _ok;

      return _regenerator["default"].wrap(function _callee3$(_context3) {
        while (1) {
          switch (_context3.prev = _context3.next) {
            case 0:
              willRetry = false;

              if (!this.push) {
                _context3.next = 6;
                break;
              }

              _context3.next = 4;
              return this.runPush();

            case 4:
              ok = _context3.sent;

              if (!ok) {
                willRetry = true;
                setTimeout(function () {
                  return _this3.run();
                }, this.retryTime);
              }

            case 6:
              if (!this.pull) {
                _context3.next = 11;
                break;
              }

              _context3.next = 9;
              return this.runPull();

            case 9:
              _ok = _context3.sent;

              if (!_ok) {
                willRetry = true;
                setTimeout(function () {
                  return _this3.run();
                }, this.retryTime);
              }

            case 11:
              return _context3.abrupt("return", willRetry);

            case 12:
            case "end":
              return _context3.stop();
          }
        }
      }, _callee3, this);
    }));

    function _run() {
      return _run3.apply(this, arguments);
    }

    return _run;
  }()
  /**
   * @return true if no errors occured
   */
  ;

  _proto.runPull =
  /*#__PURE__*/
  function () {
    var _runPull = (0, _asyncToGenerator2["default"])( /*#__PURE__*/_regenerator["default"].mark(function _callee4() {
      var _this4 = this;

      var latestDocument, latestDocumentData, pullGraphQL, result, data, modified, docIds, docsWithRevisions, newLatestDocument;
      return _regenerator["default"].wrap(function _callee4$(_context4) {
        while (1) {
          switch (_context4.prev = _context4.next) {
            case 0:
              if (!this.isStopped()) {
                _context4.next = 2;
                break;
              }

              return _context4.abrupt("return", Promise.resolve(false));

            case 2:
              _context4.next = 4;
              return (0, _crawlingCheckpoint.getLastPullDocument)(this.collection, this.endpointHash);

            case 4:
              latestDocument = _context4.sent;
              latestDocumentData = latestDocument ? latestDocument : null;
              pullGraphQL = this.pull.queryBuilder(latestDocumentData);
              _context4.prev = 7;
              _context4.next = 10;
              return this.client.query(pullGraphQL.query, pullGraphQL.variables);

            case 10:
              result = _context4.sent;

              if (!result.errors) {
                _context4.next = 13;
                break;
              }

              throw new Error(result.errors);

            case 13:
              _context4.next = 20;
              break;

            case 15:
              _context4.prev = 15;
              _context4.t0 = _context4["catch"](7);

              this._subjects.error.next(_context4.t0);

              setTimeout(function () {
                return _this4.run();
              }, this.retryTime);
              return _context4.abrupt("return", false);

            case 20:
              // this assumes that there will be always only one property in the response
              // is this correct?
              data = result.data[Object.keys(result.data)[0]];
              modified = data.map(function (doc) {
                return _this4.pull.modifier(doc);
              });
              docIds = modified.map(function (doc) {
                return doc[_this4.collection.schema.primaryPath];
              });
              _context4.next = 25;
              return (0, _helper.getDocsWithRevisionsFromPouch)(this.collection, docIds);

            case 25:
              docsWithRevisions = _context4.sent;
              _context4.next = 28;
              return Promise.all(modified.map(function (doc) {
                return _this4.handleDocumentFromRemote(doc, docsWithRevisions);
              }));

            case 28:
              modified.map(function (doc) {
                return _this4._subjects.recieved.next(doc);
              });

              if (!(modified.length === 0)) {
                _context4.next = 33;
                break;
              }

              if (this.live) {// console.log('no more docs, wait for ping');
              } else {// console.log('RxGraphQLReplicationState._run(): no more docs and not live; complete = true');
                }

              _context4.next = 38;
              break;

            case 33:
              newLatestDocument = modified[modified.length - 1];
              _context4.next = 36;
              return (0, _crawlingCheckpoint.setLastPullDocument)(this.collection, this.endpointHash, newLatestDocument);

            case 36:
              _context4.next = 38;
              return this.runPull();

            case 38:
              return _context4.abrupt("return", true);

            case 39:
            case "end":
              return _context4.stop();
          }
        }
      }, _callee4, this, [[7, 15]]);
    }));

    function runPull() {
      return _runPull.apply(this, arguments);
    }

    return runPull;
  }();

  _proto.runPush = /*#__PURE__*/function () {
    var _runPush = (0, _asyncToGenerator2["default"])( /*#__PURE__*/_regenerator["default"].mark(function _callee5() {
      var _this5 = this;

      var changes, changesWithDocs, lastSuccessfullChange, i, changeWithDoc, pushObj, result;
      return _regenerator["default"].wrap(function _callee5$(_context5) {
        while (1) {
          switch (_context5.prev = _context5.next) {
            case 0:
              _context5.next = 2;
              return (0, _crawlingCheckpoint.getChangesSinceLastPushSequence)(this.collection, this.endpointHash, this.push.batchSize);

            case 2:
              changes = _context5.sent;
              changesWithDocs = changes.results.map(function (change) {
                var doc = change['doc'];
                doc[_this5.deletedFlag] = !!change['deleted'];
                delete doc._rev;
                delete doc._deleted;
                delete doc._attachments;
                doc = _this5.push.modifier(doc);
                var seq = change.seq;
                return {
                  doc: doc,
                  seq: seq
                };
              });
              lastSuccessfullChange = null;
              _context5.prev = 5;
              i = 0;

            case 7:
              if (!(i < changesWithDocs.length)) {
                _context5.next = 22;
                break;
              }

              changeWithDoc = changesWithDocs[i];
              pushObj = this.push.queryBuilder(changeWithDoc.doc);
              _context5.next = 12;
              return this.client.query(pushObj.query, pushObj.variables);

            case 12:
              result = _context5.sent;

              if (!result.errors) {
                _context5.next = 17;
                break;
              }

              throw new Error(result.errors);

            case 17:
              this._subjects.send.next(changeWithDoc.doc);

              lastSuccessfullChange = changeWithDoc;

            case 19:
              i++;
              _context5.next = 7;
              break;

            case 22:
              _context5.next = 32;
              break;

            case 24:
              _context5.prev = 24;
              _context5.t0 = _context5["catch"](5);

              if (!lastSuccessfullChange) {
                _context5.next = 29;
                break;
              }

              _context5.next = 29;
              return (0, _crawlingCheckpoint.setLastPushSequence)(this.collection, this.endpointHash, lastSuccessfullChange.seq);

            case 29:
              this._subjects.error.next(_context5.t0);

              setTimeout(function () {
                return _this5.run();
              }, this.retryTime);
              return _context5.abrupt("return", false);

            case 32:
              _context5.next = 34;
              return (0, _crawlingCheckpoint.setLastPushSequence)(this.collection, this.endpointHash, changes.last_seq);

            case 34:
              if (!(changes.results.length === 0)) {
                _context5.next = 38;
                break;
              }

              if (this.live) {// console.log('no more docs to push, wait for ping');
              } else {// console.log('RxGraphQLReplicationState._runPull(): no more docs to push and not live; complete = true');
                }

              _context5.next = 40;
              break;

            case 38:
              _context5.next = 40;
              return this.runPush();

            case 40:
              return _context5.abrupt("return", true);

            case 41:
            case "end":
              return _context5.stop();
          }
        }
      }, _callee5, this, [[5, 24]]);
    }));

    function runPush() {
      return _runPush.apply(this, arguments);
    }

    return runPush;
  }();

  _proto.handleDocumentFromRemote = /*#__PURE__*/function () {
    var _handleDocumentFromRemote = (0, _asyncToGenerator2["default"])( /*#__PURE__*/_regenerator["default"].mark(function _callee6(doc, docsWithRevisions) {
      var deletedValue, toPouch, primaryValue, pouchState, newRevision, newRevisionHeight, revisionId, originalDoc, cE;
      return _regenerator["default"].wrap(function _callee6$(_context6) {
        while (1) {
          switch (_context6.prev = _context6.next) {
            case 0:
              deletedValue = doc[this.deletedFlag];
              toPouch = this.collection._handleToPouch(doc); // console.log('handleDocumentFromRemote(' + toPouch._id + ') start');

              toPouch._deleted = deletedValue;
              delete toPouch[this.deletedFlag];
              primaryValue = toPouch._id;
              pouchState = docsWithRevisions[primaryValue];
              newRevision = (0, _helper.createRevisionForPulledDocument)(this.endpointHash, toPouch);

              if (pouchState) {
                newRevisionHeight = pouchState.revisions.start + 1;
                revisionId = newRevision;
                newRevision = newRevisionHeight + '-' + newRevision;
                toPouch._revisions = {
                  start: newRevisionHeight,
                  ids: pouchState.revisions.ids
                };

                toPouch._revisions.ids.unshift(revisionId);
              } else {
                newRevision = '1-' + newRevision;
              }

              toPouch._rev = newRevision;
              _context6.next = 11;
              return this.collection.pouch.bulkDocs([toPouch], {
                new_edits: false
              });

            case 11:
              /**
               * because bulkDocs with new_edits: false
               * does not stream changes to the pouchdb,
               * we create the event and emit it,
               * so other instances get informed about it
               */
              originalDoc = (0, _util.flatClone)(toPouch);
<<<<<<< HEAD
              originalDoc._deleted = deletedValue;
=======

              if (deletedValue) {
                originalDoc._deleted = deletedValue;
              } else {
                delete originalDoc._deleted;
              }

>>>>>>> 9be05c47
              delete originalDoc[this.deletedFlag];
              delete originalDoc._revisions;
              originalDoc._rev = newRevision;
              cE = (0, _rxChangeEvent.changeEventfromPouchChange)(originalDoc, this.collection);
              this.collection.$emit(cE);

            case 18:
            case "end":
              return _context6.stop();
          }
        }
      }, _callee6, this);
    }));

    function handleDocumentFromRemote(_x, _x2) {
      return _handleDocumentFromRemote.apply(this, arguments);
    }

    return handleDocumentFromRemote;
  }();

  _proto.cancel = function cancel() {
    if (this.isStopped()) return Promise.resolve(false);

    this._subs.forEach(function (sub) {
      return sub.unsubscribe();
    });

    this._subjects.canceled.next(true); // TODO


    return Promise.resolve(true);
  };

  return RxGraphQLReplicationState;
}();

exports.RxGraphQLReplicationState = RxGraphQLReplicationState;

function syncGraphQL(_ref2) {
  var url = _ref2.url,
      _ref2$headers = _ref2.headers,
      headers = _ref2$headers === void 0 ? {} : _ref2$headers,
      _ref2$waitForLeadersh = _ref2.waitForLeadership,
      waitForLeadership = _ref2$waitForLeadersh === void 0 ? true : _ref2$waitForLeadersh,
      pull = _ref2.pull,
      push = _ref2.push,
      deletedFlag = _ref2.deletedFlag,
      _ref2$live = _ref2.live,
      live = _ref2$live === void 0 ? false : _ref2$live,
      _ref2$liveInterval = _ref2.liveInterval,
      liveInterval = _ref2$liveInterval === void 0 ? 1000 * 10 : _ref2$liveInterval,
      _ref2$retryTime = _ref2.retryTime,
      retryTime = _ref2$retryTime === void 0 ? 1000 * 5 : _ref2$retryTime,
      _ref2$autoStart = _ref2.autoStart,
      autoStart = _ref2$autoStart === void 0 ? true : _ref2$autoStart;
  var collection = this; // fill in defaults for pull & push

  if (pull) {
    if (!pull.modifier) pull.modifier = _helper.DEFAULT_MODIFIER;
  }

  if (push) {
    if (!push.modifier) push.modifier = _helper.DEFAULT_MODIFIER;
  } // ensure the collection is listening to plain-pouchdb writes


  collection.watchForChanges();
  var replicationState = new RxGraphQLReplicationState(collection, url, headers, pull, push, deletedFlag, live, liveInterval, retryTime);
  if (!autoStart) return replicationState; // run internal so .sync() does not have to be async

  var waitTillRun = waitForLeadership ? this.database.waitForLeadership() : (0, _util.promiseWait)(0);
  waitTillRun.then(function () {
    // trigger run once
    replicationState.run(); // start sync-interval

    if (replicationState.live) {
      if (pull) {
        (0, _asyncToGenerator2["default"])( /*#__PURE__*/_regenerator["default"].mark(function _callee7() {
          return _regenerator["default"].wrap(function _callee7$(_context7) {
            while (1) {
              switch (_context7.prev = _context7.next) {
                case 0:
                  if (replicationState.isStopped()) {
                    _context7.next = 9;
                    break;
                  }

                  _context7.next = 3;
                  return (0, _util.promiseWait)(replicationState.liveInterval);

                case 3:
                  if (!replicationState.isStopped()) {
                    _context7.next = 5;
                    break;
                  }

                  return _context7.abrupt("return");

                case 5:
                  _context7.next = 7;
                  return replicationState.run();

                case 7:
                  _context7.next = 0;
                  break;

                case 9:
                case "end":
                  return _context7.stop();
              }
            }
          }, _callee7);
        }))();
      }

      if (push) {
        /**
         * we have to use the rxdb changestream
         * because the pouchdb.changes stream sometimes
         * does not emit events or stucks
         */
        var changeEventsSub = collection.$.subscribe(function (changeEvent) {
          if (replicationState.isStopped()) return;
          var rev = changeEvent.data.v._rev;

          if (rev && !(0, _helper.wasRevisionfromPullReplication)(replicationState.endpointHash, rev)) {
            replicationState.run();
          }
        });

        replicationState._subs.push(changeEventsSub);
      }
    }
  });
  return replicationState;
}

var rxdb = true;
exports.rxdb = rxdb;
var prototypes = {
  RxCollection: function RxCollection(proto) {
    proto.syncGraphQL = syncGraphQL;
  }
};
exports.prototypes = prototypes;
var _default = {
  rxdb: rxdb,
  prototypes: prototypes
};
exports["default"] = _default;

//# sourceMappingURL=index.js.map<|MERGE_RESOLUTION|>--- conflicted
+++ resolved
@@ -549,9 +549,6 @@
                * so other instances get informed about it
                */
               originalDoc = (0, _util.flatClone)(toPouch);
-<<<<<<< HEAD
-              originalDoc._deleted = deletedValue;
-=======
 
               if (deletedValue) {
                 originalDoc._deleted = deletedValue;
@@ -559,7 +556,6 @@
                 delete originalDoc._deleted;
               }
 
->>>>>>> 9be05c47
               delete originalDoc[this.deletedFlag];
               delete originalDoc._revisions;
               originalDoc._rev = newRevision;
