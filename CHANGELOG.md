--- conflicted
+++ resolved
@@ -3,12 +3,8 @@
 
 <!-- CHANGELOG NEWEST -->
 
-<<<<<<< HEAD
-- REFACTOR if no sort order is set on a query, use a better matching sort order and not just the primary key.
 - ADD query optimizer to premium plugins.
 
-=======
->>>>>>> 02d7db5e
 <!-- ADD new changes here! -->
 
 <!-- /CHANGELOG NEWEST -->
