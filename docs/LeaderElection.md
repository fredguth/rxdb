--- conflicted
+++ resolved
@@ -2,11 +2,7 @@
 
 Before you read this, please check out on how many of your open browser-tabs you have opened the same website more than once. Count them, I will wait..
 
-<<<<<<< HEAD
 So if you would now inspect the traffic that theses open tabs produce, you can see that many of them send exact the same data over wire for every tab. No mather if the data is sent with an open websocket or by polling.
-=======
-So if you would now inspect the traffic that theses open tabs produce, you can see that many of them send exact the same data over wire for every tab. No matter if the data is send with an open websocket or by polling.
->>>>>>> 2ca92007
 
 # Use-case-example
 
